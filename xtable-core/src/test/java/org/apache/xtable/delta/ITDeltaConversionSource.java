--- conflicted
+++ resolved
@@ -125,67 +125,6 @@
     conversionSourceProvider = new DeltaConversionSourceProvider();
     conversionSourceProvider.init(hadoopConf);
   }
-
-<<<<<<< HEAD
-  //  @Test
-  //  void getCurrentSnapshotNonPartitionedTest() throws URISyntaxException {
-  //    // Table name
-  //    final String tableName = GenericTable.getTableName();
-  //    final Path basePath = tempDir.resolve(tableName);
-  //    // Create table with a single row using Spark
-  //    sparkSession.sql(
-  //        "CREATE TABLE `"
-  //            + tableName
-  //            + "` USING DELTA LOCATION '"
-  //            + basePath
-  //            + "' AS SELECT * FROM VALUES (1, 2)");
-  //    // Create Delta source
-  //    SourceTable tableConfig =
-  //        SourceTable.builder()
-  //            .name(tableName)
-  //            .basePath(basePath.toString())
-  //            .formatName(TableFormat.DELTA)
-  //            .build();
-  //    DeltaConversionSource conversionSource =
-  //        conversionSourceProvider.getConversionSourceInstance(tableConfig);
-  //    // Get current snapshot
-  //    InternalSnapshot snapshot = conversionSource.getCurrentSnapshot();
-  //    // Validate table
-  //    List<InternalField> fields = Arrays.asList(COL1_INT_FIELD, COL2_INT_FIELD);
-  //    validateTable(
-  //        snapshot.getTable(),
-  //        tableName,
-  //        TableFormat.DELTA,
-  //        InternalSchema.builder()
-  //            .name("struct")
-  //            .dataType(InternalType.RECORD)
-  //            .fields(fields)
-  //            .build(),
-  //        DataLayoutStrategy.FLAT,
-  //        "file:" + basePath,
-  //        snapshot.getTable().getLatestMetadataPath(),
-  //        Collections.emptyList());
-  //    // Validate data files
-  //    List<ColumnStat> columnStats = Arrays.asList(COL1_COLUMN_STAT, COL2_COLUMN_STAT);
-  //    Assertions.assertEquals(1, snapshot.getPartitionedDataFiles().size());
-  //    validatePartitionDataFiles(
-  //        PartitionFileGroup.builder()
-  //            .files(
-  //                Collections.singletonList(
-  //                    InternalDataFile.builder()
-  //                        .physicalPath("file:/fake/path")
-  //                        .fileFormat(FileFormat.APACHE_PARQUET)
-  //                        .partitionValues(Collections.emptyList())
-  //                        .fileSizeBytes(716)
-  //                        .recordCount(1)
-  //                        .columnStats(columnStats)
-  //                        .build()))
-  //            .partitionValues(Collections.emptyList())
-  //            .build(),
-  //        snapshot.getPartitionedDataFiles().get(0));
-  //  }
-  //
-=======
   @Test
   void getCurrentSnapshotNonPartitionedTest() throws URISyntaxException {
     // Table name
@@ -244,7 +183,6 @@
         snapshot.getPartitionedDataFiles().get(0));
   }
 
->>>>>>> 19cbda42
   @Test
   void getCurrentTableTest() {
     // Table name
@@ -284,519 +222,6 @@
         Collections.emptyList());
   }
 
-<<<<<<< HEAD
-  //  @Test
-  //  void getCurrentSnapshotPartitionedTest() throws URISyntaxException {
-  //    // Table name
-  //    final String tableName = GenericTable.getTableName();
-  //    final Path basePath = tempDir.resolve(tableName);
-  //    // Create table with a single row using Spark
-  //    sparkSession.sql(
-  //        "CREATE TABLE `"
-  //            + tableName
-  //            + "` USING DELTA PARTITIONED BY (part_col)\n"
-  //            + "LOCATION '"
-  //            + basePath
-  //            + "' AS SELECT 'SingleValue' AS part_col, 1 AS col1, 2 AS col2");
-  //    // Create Delta source
-  //    SourceTable tableConfig =
-  //        SourceTable.builder()
-  //            .name(tableName)
-  //            .basePath(basePath.toString())
-  //            .formatName(TableFormat.DELTA)
-  //            .build();
-  //    DeltaConversionSource conversionSource =
-  //        conversionSourceProvider.getConversionSourceInstance(tableConfig);
-  //    // Get current snapshot
-  //    InternalSnapshot snapshot = conversionSource.getCurrentSnapshot();
-  //    // Validate table
-  //    InternalField partCol =
-  //        InternalField.builder()
-  //            .name("part_col")
-  //            .schema(
-  //                InternalSchema.builder()
-  //                    .name("string")
-  //                    .dataType(InternalType.STRING)
-  //                    .isNullable(true)
-  //                    .build())
-  //            .defaultValue(InternalField.Constants.NULL_DEFAULT_VALUE)
-  //            .build();
-  //    List<InternalField> fields = Arrays.asList(partCol, COL1_INT_FIELD, COL2_INT_FIELD);
-  //    validateTable(
-  //        snapshot.getTable(),
-  //        tableName,
-  //        TableFormat.DELTA,
-  //        InternalSchema.builder()
-  //            .name("struct")
-  //            .dataType(InternalType.RECORD)
-  //            .fields(fields)
-  //            .build(),
-  //        DataLayoutStrategy.HIVE_STYLE_PARTITION,
-  //        "file:" + basePath,
-  //        snapshot.getTable().getLatestMetadataPath(),
-  //        Collections.singletonList(
-  //            InternalPartitionField.builder()
-  //                .sourceField(partCol)
-  //                .transformType(PartitionTransformType.VALUE)
-  //                .build()));
-  //    // Validate data files
-  //    List<ColumnStat> columnStats = Arrays.asList(COL1_COLUMN_STAT, COL2_COLUMN_STAT);
-  //    Assertions.assertEquals(1, snapshot.getPartitionedDataFiles().size());
-  //    List<PartitionValue> partitionValue =
-  //        Collections.singletonList(
-  //            PartitionValue.builder()
-  //                .partitionField(
-  //                    InternalPartitionField.builder()
-  //                        .sourceField(partCol)
-  //                        .transformType(PartitionTransformType.VALUE)
-  //                        .build())
-  //                .range(Range.scalar("SingleValue"))
-  //                .build());
-  //    validatePartitionDataFiles(
-  //        PartitionFileGroup.builder()
-  //            .partitionValues(partitionValue)
-  //            .files(
-  //                Collections.singletonList(
-  //                    InternalDataFile.builder()
-  //                        .physicalPath("file:/fake/path")
-  //                        .fileFormat(FileFormat.APACHE_PARQUET)
-  //                        .partitionValues(partitionValue)
-  //                        .fileSizeBytes(716)
-  //                        .recordCount(1)
-  //                        .columnStats(columnStats)
-  //                        .build()))
-  //            .build(),
-  //        snapshot.getPartitionedDataFiles().get(0));
-  //  }
-  //
-  //  @Disabled("Requires Spark 3.4.0+")
-  //  @Test
-  //  void getCurrentSnapshotGenColPartitionedTest() {
-  //    // Table name
-  //    final String tableName = GenericTable.getTableName();
-  //    final Path basePath = tempDir.resolve(tableName);
-  //    // Create table with a single row using Spark
-  //    sparkSession.sql(
-  //        "CREATE TABLE `"
-  //            + tableName
-  //            + "` (id BIGINT, event_time TIMESTAMP, day INT GENERATED ALWAYS AS
-  // (DATE_FORMAT(event_time, 'YYYY-MM-dd')))"
-  //            + " USING DELTA LOCATION '"
-  //            + basePath
-  //            + "'");
-  //    sparkSession.sql(
-  //        "INSERT INTO TABLE `"
-  //            + tableName
-  //            + "` VALUES(1, CAST('2012-02-12 00:12:34' AS TIMESTAMP))");
-  //    // Create Delta source
-  //    SourceTable tableConfig =
-  //        SourceTable.builder()
-  //            .name(tableName)
-  //            .basePath(basePath.toString())
-  //            .formatName(TableFormat.DELTA)
-  //            .build();
-  //    DeltaConversionSource conversionSource =
-  //        conversionSourceProvider.getConversionSourceInstance(tableConfig);
-  //    // Get current snapshot
-  //    InternalSnapshot snapshot = conversionSource.getCurrentSnapshot();
-  //  }
-  //
-  //  @ParameterizedTest
-  //  @MethodSource("testWithPartitionToggle")
-  //  public void testInsertsUpsertsAndDeletes(boolean isPartitioned) {
-  //    String tableName = GenericTable.getTableName();
-  //    TestSparkDeltaTable testSparkDeltaTable =
-  //        new TestSparkDeltaTable(
-  //            tableName, tempDir, sparkSession, isPartitioned ? "yearOfBirth" : null, false);
-  //    List<List<String>> allActiveFiles = new ArrayList<>();
-  //    List<TableChange> allTableChanges = new ArrayList<>();
-  //    List<Row> rows = testSparkDeltaTable.insertRows(50);
-  //    Long timestamp1 = testSparkDeltaTable.getLastCommitTimestamp();
-  //    allActiveFiles.add(testSparkDeltaTable.getAllActiveFiles());
-  //
-  //    List<Row> rows1 = testSparkDeltaTable.insertRows(50);
-  //    allActiveFiles.add(testSparkDeltaTable.getAllActiveFiles());
-  //
-  //    testSparkDeltaTable.upsertRows(rows.subList(0, 20));
-  //    allActiveFiles.add(testSparkDeltaTable.getAllActiveFiles());
-  //
-  //    testSparkDeltaTable.insertRows(50);
-  //    allActiveFiles.add(testSparkDeltaTable.getAllActiveFiles());
-  //
-  //    testSparkDeltaTable.deleteRows(rows1.subList(0, 20));
-  //    allActiveFiles.add(testSparkDeltaTable.getAllActiveFiles());
-  //
-  //    testSparkDeltaTable.insertRows(50);
-  //    allActiveFiles.add(testSparkDeltaTable.getAllActiveFiles());
-  //    SourceTable tableConfig =
-  //        SourceTable.builder()
-  //            .name(testSparkDeltaTable.getTableName())
-  //            .basePath(testSparkDeltaTable.getBasePath())
-  //            .formatName(TableFormat.DELTA)
-  //            .build();
-  //    DeltaConversionSource conversionSource =
-  //        conversionSourceProvider.getConversionSourceInstance(tableConfig);
-  //    assertEquals(180L, testSparkDeltaTable.getNumRows());
-  //    InternalSnapshot internalSnapshot = conversionSource.getCurrentSnapshot();
-  //
-  //    if (isPartitioned) {
-  //      validateDeltaPartitioning(internalSnapshot);
-  //    }
-  //    ValidationTestHelper.validateSnapshot(
-  //        internalSnapshot, allActiveFiles.get(allActiveFiles.size() - 1));
-  //    // Get changes in incremental format.
-  //    InstantsForIncrementalSync instantsForIncrementalSync =
-  //        InstantsForIncrementalSync.builder()
-  //            .lastSyncInstant(Instant.ofEpochMilli(timestamp1))
-  //            .build();
-  //    CommitsBacklog<Long> commitsBacklog =
-  //        conversionSource.getCommitsBacklog(instantsForIncrementalSync);
-  //    for (Long version : commitsBacklog.getCommitsToProcess()) {
-  //      TableChange tableChange = conversionSource.getTableChangeForCommit(version);
-  //      allTableChanges.add(tableChange);
-  //    }
-  //    ValidationTestHelper.validateTableChanges(allActiveFiles, allTableChanges);
-  //  }
-  //
-  //  @Test
-  //  public void testsShowingVacuumHasNoEffectOnIncrementalSync() {
-  //    boolean isPartitioned = true;
-  //    String tableName = GenericTable.getTableName();
-  //    TestSparkDeltaTable testSparkDeltaTable =
-  //        new TestSparkDeltaTable(
-  //            tableName, tempDir, sparkSession, isPartitioned ? "yearOfBirth" : null, false);
-  //    // Insert 50 rows to 2018 partition.
-  //    List<Row> commit1Rows = testSparkDeltaTable.insertRowsForPartition(50, 2018);
-  //    Long timestamp1 = testSparkDeltaTable.getLastCommitTimestamp();
-  //    SourceTable tableConfig =
-  //        SourceTable.builder()
-  //            .name(testSparkDeltaTable.getTableName())
-  //            .basePath(testSparkDeltaTable.getBasePath())
-  //            .formatName(TableFormat.DELTA)
-  //            .build();
-  //    DeltaConversionSource conversionSource =
-  //        conversionSourceProvider.getConversionSourceInstance(tableConfig);
-  //    InternalSnapshot snapshotAfterCommit1 = conversionSource.getCurrentSnapshot();
-  //    List<String> allActivePaths = ValidationTestHelper.getAllFilePaths(snapshotAfterCommit1);
-  //    assertEquals(1, allActivePaths.size());
-  //    String activePathAfterCommit1 = allActivePaths.get(0);
-  //
-  //    // Upsert all rows inserted before, so all files are replaced.
-  //    testSparkDeltaTable.upsertRows(commit1Rows.subList(0, 50));
-  //
-  //    // Insert 50 rows to different (2020) partition.
-  //    testSparkDeltaTable.insertRowsForPartition(50, 2020);
-  //
-  //    // Run vacuum. This deletes all older files from commit1 of 2018 partition.
-  //    testSparkDeltaTable.runVacuum();
-  //
-  //    InstantsForIncrementalSync instantsForIncrementalSync =
-  //        InstantsForIncrementalSync.builder()
-  //            .lastSyncInstant(Instant.ofEpochMilli(timestamp1))
-  //            .build();
-  //    conversionSource = conversionSourceProvider.getConversionSourceInstance(tableConfig);
-  //    CommitsBacklog<Long> instantCurrentCommitState =
-  //        conversionSource.getCommitsBacklog(instantsForIncrementalSync);
-  //    boolean areFilesRemoved = false;
-  //    for (Long version : instantCurrentCommitState.getCommitsToProcess()) {
-  //      TableChange tableChange = conversionSource.getTableChangeForCommit(version);
-  //      areFilesRemoved = areFilesRemoved | checkIfFileIsRemoved(activePathAfterCommit1,
-  // tableChange);
-  //    }
-  //    assertTrue(areFilesRemoved);
-  //    assertTrue(conversionSource.isIncrementalSyncSafeFrom(Instant.ofEpochMilli(timestamp1)));
-  //    // Table doesn't have instant of this older commit, hence it is not safe.
-  //    Instant instantAsOfHourAgo = Instant.now().minus(1, ChronoUnit.HOURS);
-  //    assertFalse(conversionSource.isIncrementalSyncSafeFrom(instantAsOfHourAgo));
-  //  }
-  //
-  //  @ParameterizedTest
-  //  @MethodSource("testWithPartitionToggle")
-  //  public void testVacuum(boolean isPartitioned) {
-  //    String tableName = GenericTable.getTableName();
-  //    TestSparkDeltaTable testSparkDeltaTable =
-  //        new TestSparkDeltaTable(
-  //            tableName, tempDir, sparkSession, isPartitioned ? "yearOfBirth" : null, false);
-  //    List<List<String>> allActiveFiles = new ArrayList<>();
-  //    List<TableChange> allTableChanges = new ArrayList<>();
-  //    List<Row> rows = testSparkDeltaTable.insertRows(50);
-  //    Long timestamp1 = testSparkDeltaTable.getLastCommitTimestamp();
-  //    allActiveFiles.add(testSparkDeltaTable.getAllActiveFiles());
-  //
-  //    testSparkDeltaTable.insertRows(50);
-  //    allActiveFiles.add(testSparkDeltaTable.getAllActiveFiles());
-  //
-  //    testSparkDeltaTable.deleteRows(rows.subList(0, 20));
-  //    allActiveFiles.add(testSparkDeltaTable.getAllActiveFiles());
-  //
-  //    testSparkDeltaTable.runVacuum();
-  //    // vacuum has two commits, one for start and one for end, hence adding twice.
-  //    allActiveFiles.add(testSparkDeltaTable.getAllActiveFiles());
-  //    allActiveFiles.add(testSparkDeltaTable.getAllActiveFiles());
-  //
-  //    testSparkDeltaTable.insertRows(50);
-  //    allActiveFiles.add(testSparkDeltaTable.getAllActiveFiles());
-  //
-  //    SourceTable tableConfig =
-  //        SourceTable.builder()
-  //            .name(testSparkDeltaTable.getTableName())
-  //            .basePath(testSparkDeltaTable.getBasePath())
-  //            .formatName(TableFormat.DELTA)
-  //            .build();
-  //    DeltaConversionSource conversionSource =
-  //        conversionSourceProvider.getConversionSourceInstance(tableConfig);
-  //    assertEquals(130L, testSparkDeltaTable.getNumRows());
-  //    InternalSnapshot internalSnapshot = conversionSource.getCurrentSnapshot();
-  //    if (isPartitioned) {
-  //      validateDeltaPartitioning(internalSnapshot);
-  //    }
-  //    ValidationTestHelper.validateSnapshot(
-  //        internalSnapshot, allActiveFiles.get(allActiveFiles.size() - 1));
-  //    // Get changes in incremental format.
-  //    InstantsForIncrementalSync instantsForIncrementalSync =
-  //        InstantsForIncrementalSync.builder()
-  //            .lastSyncInstant(Instant.ofEpochMilli(timestamp1))
-  //            .build();
-  //    CommitsBacklog<Long> commitsBacklog =
-  //        conversionSource.getCommitsBacklog(instantsForIncrementalSync);
-  //    for (Long version : commitsBacklog.getCommitsToProcess()) {
-  //      TableChange tableChange = conversionSource.getTableChangeForCommit(version);
-  //      allTableChanges.add(tableChange);
-  //    }
-  //    ValidationTestHelper.validateTableChanges(allActiveFiles, allTableChanges);
-  //  }
-  //
-  //  @ParameterizedTest
-  //  @MethodSource("testWithPartitionToggle")
-  //  public void testAddColumns(boolean isPartitioned) {
-  //    String tableName = GenericTable.getTableName();
-  //    TestSparkDeltaTable testSparkDeltaTable =
-  //        new TestSparkDeltaTable(
-  //            tableName, tempDir, sparkSession, isPartitioned ? "yearOfBirth" : null, true);
-  //    List<List<String>> allActiveFiles = new ArrayList<>();
-  //    List<TableChange> allTableChanges = new ArrayList<>();
-  //    List<Row> rows = testSparkDeltaTable.insertRows(50);
-  //    Long timestamp1 = testSparkDeltaTable.getLastCommitTimestamp();
-  //    allActiveFiles.add(testSparkDeltaTable.getAllActiveFiles());
-  //
-  //    testSparkDeltaTable.insertRows(50);
-  //    allActiveFiles.add(testSparkDeltaTable.getAllActiveFiles());
-  //
-  //    testSparkDeltaTable.insertRows(50);
-  //    allActiveFiles.add(testSparkDeltaTable.getAllActiveFiles());
-  //
-  //    SourceTable tableConfig =
-  //        SourceTable.builder()
-  //            .name(testSparkDeltaTable.getTableName())
-  //            .basePath(testSparkDeltaTable.getBasePath())
-  //            .formatName(TableFormat.DELTA)
-  //            .build();
-  //    DeltaConversionSource conversionSource =
-  //        conversionSourceProvider.getConversionSourceInstance(tableConfig);
-  //    assertEquals(150L, testSparkDeltaTable.getNumRows());
-  //    InternalSnapshot internalSnapshot = conversionSource.getCurrentSnapshot();
-  //    if (isPartitioned) {
-  //      validateDeltaPartitioning(internalSnapshot);
-  //    }
-  //    ValidationTestHelper.validateSnapshot(
-  //        internalSnapshot, allActiveFiles.get(allActiveFiles.size() - 1));
-  //    // Get changes in incremental format.
-  //    InstantsForIncrementalSync instantsForIncrementalSync =
-  //        InstantsForIncrementalSync.builder()
-  //            .lastSyncInstant(Instant.ofEpochMilli(timestamp1))
-  //            .build();
-  //    CommitsBacklog<Long> commitsBacklog =
-  //        conversionSource.getCommitsBacklog(instantsForIncrementalSync);
-  //    for (Long version : commitsBacklog.getCommitsToProcess()) {
-  //      TableChange tableChange = conversionSource.getTableChangeForCommit(version);
-  //      allTableChanges.add(tableChange);
-  //    }
-  //    ValidationTestHelper.validateTableChanges(allActiveFiles, allTableChanges);
-  //  }
-  //
-  //  @Test
-  //  public void testDropPartition() {
-  //    String tableName = GenericTable.getTableName();
-  //    TestSparkDeltaTable testSparkDeltaTable =
-  //        new TestSparkDeltaTable(tableName, tempDir, sparkSession, "yearOfBirth", false);
-  //    List<List<String>> allActiveFiles = new ArrayList<>();
-  //    List<TableChange> allTableChanges = new ArrayList<>();
-  //
-  //    List<Row> rows = testSparkDeltaTable.insertRows(50);
-  //    Long timestamp1 = testSparkDeltaTable.getLastCommitTimestamp();
-  //    allActiveFiles.add(testSparkDeltaTable.getAllActiveFiles());
-  //
-  //    List<Row> rows1 = testSparkDeltaTable.insertRows(50);
-  //    allActiveFiles.add(testSparkDeltaTable.getAllActiveFiles());
-  //
-  //    List<Row> allRows = new ArrayList<>();
-  //    allRows.addAll(rows);
-  //    allRows.addAll(rows1);
-  //
-  //    Map<Integer, List<Row>> rowsByPartition = testSparkDeltaTable.getRowsByPartition(allRows);
-  //    Integer partitionValueToDelete = rowsByPartition.keySet().stream().findFirst().get();
-  //    testSparkDeltaTable.deletePartition(partitionValueToDelete);
-  //    allActiveFiles.add(testSparkDeltaTable.getAllActiveFiles());
-  //
-  //    // Insert few records for deleted partition again to make it interesting.
-  //    testSparkDeltaTable.insertRowsForPartition(20, partitionValueToDelete);
-  //    allActiveFiles.add(testSparkDeltaTable.getAllActiveFiles());
-  //
-  //    SourceTable tableConfig =
-  //        SourceTable.builder()
-  //            .name(testSparkDeltaTable.getTableName())
-  //            .basePath(testSparkDeltaTable.getBasePath())
-  //            .formatName(TableFormat.DELTA)
-  //            .build();
-  //    DeltaConversionSource conversionSource =
-  //        conversionSourceProvider.getConversionSourceInstance(tableConfig);
-  //    assertEquals(
-  //        120 - rowsByPartition.get(partitionValueToDelete).size(),
-  // testSparkDeltaTable.getNumRows());
-  //    InternalSnapshot internalSnapshot = conversionSource.getCurrentSnapshot();
-  //
-  //    validateDeltaPartitioning(internalSnapshot);
-  //    ValidationTestHelper.validateSnapshot(
-  //        internalSnapshot, allActiveFiles.get(allActiveFiles.size() - 1));
-  //    // Get changes in incremental format.
-  //    InstantsForIncrementalSync instantsForIncrementalSync =
-  //        InstantsForIncrementalSync.builder()
-  //            .lastSyncInstant(Instant.ofEpochMilli(timestamp1))
-  //            .build();
-  //    CommitsBacklog<Long> commitsBacklog =
-  //        conversionSource.getCommitsBacklog(instantsForIncrementalSync);
-  //    for (Long version : commitsBacklog.getCommitsToProcess()) {
-  //      TableChange tableChange = conversionSource.getTableChangeForCommit(version);
-  //      allTableChanges.add(tableChange);
-  //    }
-  //    ValidationTestHelper.validateTableChanges(allActiveFiles, allTableChanges);
-  //  }
-  //
-  //  @ParameterizedTest
-  //  @MethodSource("testWithPartitionToggle")
-  //  public void testOptimizeAndClustering(boolean isPartitioned) {
-  //    String tableName = GenericTable.getTableName();
-  //    TestSparkDeltaTable testSparkDeltaTable =
-  //        new TestSparkDeltaTable(
-  //            tableName, tempDir, sparkSession, isPartitioned ? "yearOfBirth" : null, false);
-  //    List<List<String>> allActiveFiles = new ArrayList<>();
-  //    List<TableChange> allTableChanges = new ArrayList<>();
-  //    List<Row> rows = testSparkDeltaTable.insertRows(50);
-  //    Long timestamp1 = testSparkDeltaTable.getLastCommitTimestamp();
-  //    allActiveFiles.add(testSparkDeltaTable.getAllActiveFiles());
-  //
-  //    testSparkDeltaTable.insertRows(50);
-  //    allActiveFiles.add(testSparkDeltaTable.getAllActiveFiles());
-  //
-  //    testSparkDeltaTable.insertRows(50);
-  //    allActiveFiles.add(testSparkDeltaTable.getAllActiveFiles());
-  //
-  //    testSparkDeltaTable.runCompaction();
-  //    allActiveFiles.add(testSparkDeltaTable.getAllActiveFiles());
-  //
-  //    testSparkDeltaTable.insertRows(50);
-  //    allActiveFiles.add(testSparkDeltaTable.getAllActiveFiles());
-  //
-  //    testSparkDeltaTable.runClustering();
-  //    allActiveFiles.add(testSparkDeltaTable.getAllActiveFiles());
-  //
-  //    testSparkDeltaTable.insertRows(50);
-  //    allActiveFiles.add(testSparkDeltaTable.getAllActiveFiles());
-  //
-  //    SourceTable tableConfig =
-  //        SourceTable.builder()
-  //            .name(testSparkDeltaTable.getTableName())
-  //            .basePath(testSparkDeltaTable.getBasePath())
-  //            .formatName(TableFormat.DELTA)
-  //            .build();
-  //    DeltaConversionSource conversionSource =
-  //        conversionSourceProvider.getConversionSourceInstance(tableConfig);
-  //    assertEquals(250L, testSparkDeltaTable.getNumRows());
-  //    InternalSnapshot internalSnapshot = conversionSource.getCurrentSnapshot();
-  //    if (isPartitioned) {
-  //      validateDeltaPartitioning(internalSnapshot);
-  //    }
-  //    ValidationTestHelper.validateSnapshot(
-  //        internalSnapshot, allActiveFiles.get(allActiveFiles.size() - 1));
-  //    // Get changes in incremental format.
-  //    InstantsForIncrementalSync instantsForIncrementalSync =
-  //        InstantsForIncrementalSync.builder()
-  //            .lastSyncInstant(Instant.ofEpochMilli(timestamp1))
-  //            .build();
-  //    CommitsBacklog<Long> commitsBacklog =
-  //        conversionSource.getCommitsBacklog(instantsForIncrementalSync);
-  //    for (Long version : commitsBacklog.getCommitsToProcess()) {
-  //      TableChange tableChange = conversionSource.getTableChangeForCommit(version);
-  //      allTableChanges.add(tableChange);
-  //    }
-  //    ValidationTestHelper.validateTableChanges(allActiveFiles, allTableChanges);
-  //  }
-  //
-  //  private void validateDeltaPartitioning(InternalSnapshot internalSnapshot) {
-  //    List<InternalPartitionField> partitionFields =
-  //        internalSnapshot.getTable().getPartitioningFields();
-  //    assertEquals(1, partitionFields.size());
-  //    InternalPartitionField partitionField = partitionFields.get(0);
-  //    assertEquals("birthDate", partitionField.getSourceField().getName());
-  //    assertEquals(PartitionTransformType.YEAR, partitionField.getTransformType());
-  //  }
-  //
-  //  private void validatePartitionDataFiles(
-  //      PartitionFileGroup expectedPartitionFiles, PartitionFileGroup actualPartitionFiles)
-  //      throws URISyntaxException {
-  //    assertEquals(
-  //        expectedPartitionFiles.getPartitionValues(), actualPartitionFiles.getPartitionValues());
-  //    validateDataFiles(expectedPartitionFiles.getDataFiles(),
-  // actualPartitionFiles.getDataFiles());
-  //  }
-  //
-  //  private void validateDataFiles(
-  //      List<InternalDataFile> expectedFiles, List<InternalDataFile> actualFiles)
-  //      throws URISyntaxException {
-  //    Assertions.assertEquals(expectedFiles.size(), actualFiles.size());
-  //    for (int i = 0; i < expectedFiles.size(); i++) {
-  //      InternalDataFile expected = expectedFiles.get(i);
-  //      InternalDataFile actual = actualFiles.get(i);
-  //      validatePropertiesDataFile(expected, actual);
-  //    }
-  //  }
-  //
-  //  private void validatePropertiesDataFile(InternalDataFile expected, InternalDataFile actual)
-  //      throws URISyntaxException {
-  //    Assertions.assertTrue(
-  //        Paths.get(new URI(actual.getPhysicalPath()).getPath()).isAbsolute(),
-  //        () -> "path == " + actual.getPhysicalPath() + " is not absolute");
-  //    Assertions.assertEquals(expected.getFileFormat(), actual.getFileFormat());
-  //    Assertions.assertEquals(expected.getPartitionValues(), actual.getPartitionValues());
-  //    Assertions.assertEquals(expected.getFileSizeBytes(), actual.getFileSizeBytes());
-  //    Assertions.assertEquals(expected.getRecordCount(), actual.getRecordCount());
-  //    Instant now = Instant.now();
-  //    long minRange = now.minus(1, ChronoUnit.HOURS).toEpochMilli();
-  //    long maxRange = now.toEpochMilli();
-  //    Assertions.assertTrue(
-  //        actual.getLastModified() > minRange && actual.getLastModified() <= maxRange,
-  //        () ->
-  //            "last modified == "
-  //                + actual.getLastModified()
-  //                + " is expected between "
-  //                + minRange
-  //                + " and "
-  //                + maxRange);
-  //    Assertions.assertEquals(expected.getColumnStats(), actual.getColumnStats());
-  //  }
-  //
-  //  private static Stream<Arguments> testWithPartitionToggle() {
-  //    return Stream.of(Arguments.of(false), Arguments.of(true));
-  //  }
-  //
-  //  private boolean checkIfFileIsRemoved(String activePath, TableChange tableChange) {
-  //    Set<String> filePathsRemoved =
-  //        tableChange.getFilesDiff().getFilesRemoved().stream()
-  //            .map(oneDf -> oneDf.getPhysicalPath())
-  //            .collect(Collectors.toSet());
-  //    return filePathsRemoved.contains(activePath);
-  //  }
-=======
   @Test
   void getCurrentSnapshotPartitionedTest() throws URISyntaxException {
     // Table name
@@ -1304,5 +729,4 @@
             .collect(Collectors.toSet());
     return filePathsRemoved.contains(activePath);
   }
->>>>>>> 19cbda42
 }